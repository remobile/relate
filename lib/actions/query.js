import actionTypes from './types';
import request from '../helpers/request';

export default function graphql ({query, variables}, fragments, connectors) {
<<<<<<< HEAD
  return (dispatch) => request({
    dispatch,
    type: actionTypes.query,
    query,
    variables,
    connectors,
    fragments
  });
=======
  return (dispatch, getState) => {    
    return request({
      dispatch,
      type: actionTypes.query,
      query,
      variables,
      connectors,
      fragments,
      settings: getState().relateReducer.settings
    });
  };
>>>>>>> 36bda763
}<|MERGE_RESOLUTION|>--- conflicted
+++ resolved
@@ -2,17 +2,8 @@
 import request from '../helpers/request';
 
 export default function graphql ({query, variables}, fragments, connectors) {
-<<<<<<< HEAD
-  return (dispatch) => request({
-    dispatch,
-    type: actionTypes.query,
-    query,
-    variables,
-    connectors,
-    fragments
-  });
-=======
-  return (dispatch, getState) => {    
+  return (dispatch) => {
+    const reducerData = getState().relateReducer;
     return request({
       dispatch,
       type: actionTypes.query,
@@ -20,8 +11,10 @@
       variables,
       connectors,
       fragments,
-      settings: getState().relateReducer.settings
+      settings: {
+        headers: reducerData.headers,
+        endpoint: reducerData.endpoint
+      }
     });
   };
->>>>>>> 36bda763
 }