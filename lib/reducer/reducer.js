--- conflicted
+++ resolved
@@ -25,15 +25,10 @@
   endpoint: '/graphql'
 };
 
-<<<<<<< HEAD
 export default function graphqlReducer (state = defaultState, action = {}) {
   if ((action.type === actionTypes.query || action.type === actionTypes.mutation) &&
       action.data &&
       action.fragments) {
-=======
-export default function graphqlReducer(state = defaultState, action = {}) {
-  if ((action.type === actionTypes.query || action.type === actionTypes.mutation) && action.data && action.fragments) {
->>>>>>> 36bda763
     const isMutation = action.type === actionTypes.mutation;
     const isRemoveMutation = isMutation && action.mutationType === 'REMOVE';
     let connectorsToUpdate = action.connectors && Object.keys(action.connectors) || [];
